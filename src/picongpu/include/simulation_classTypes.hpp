--- conflicted
+++ resolved
@@ -79,14 +79,5 @@
 #define __picKernelArea(kernelname,description,area) {                               \
     CUDA_CHECK_KERNEL_MSG(cudaThreadSynchronize(),"picKernelArea crash before kernel call");       \
     AreaMapping<area,MappingDesc> mapper(description);                               \
-<<<<<<< HEAD
-    TaskKernel *taskKernel =  Factory::getInstance().createTaskKernel(#kernelname);  \
-    kernelname PIC_PMACC_CUDAKERNELCONFIG
-=======
     TaskKernel *taskKernel =  Environment<>::getInstance().getFactory().createTaskKernel(#kernelname);  \
-    kernelname PIC_PMACC_CUDAKERNELCONFIG
-
-}
-
-#endif	/* _SIMULATION_CLASSTYPES_H */
->>>>>>> 3a976236
+    kernelname PIC_PMACC_CUDAKERNELCONFIG