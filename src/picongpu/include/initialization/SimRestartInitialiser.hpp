--- conflicted
+++ resolved
@@ -386,8 +386,7 @@
         // call super class
         AbstractInitialiser::setup();
 
-<<<<<<< HEAD
-        GridController<DIM> &gc = GridController<DIM>::getInstance();
+        GridController<DIM> &gc = Environment<DIM>::getInstance().getGridController();
         DataSpace<DIM> mpiPos = gc.getPosition();
         DataSpace<DIM> mpiSize = gc.getGpuNodes();
 
@@ -398,11 +397,6 @@
             splash_mpiPos[i] = mpiPos[i];
             splash_mpiSize[i] = mpiSize[i];
         }
-=======
-        GridController<DIM> &gc = Environment<DIM>::getInstance().getGridController();
-        mpiPos = gc.getPosition();
-        mpiSize = gc.getGpuNodes();
->>>>>>> 3a976236
 
         DataCollector::FileCreationAttr attr;
         DataCollector::initFileCreationAttr(attr);
@@ -608,14 +602,7 @@
         DataSpace<simDim> globalSlideOffset;
         globalSlideOffset.y() = window.slides * window.localFullSize.y();
 
-<<<<<<< HEAD
-        DataSpace<DIM> globalOffset(SubGrid<DIM>::getInstance().getSimulationBox().getGlobalOffset());
-=======
         DataSpace<DIM> globalOffset(Environment<DIM>::getInstance().getSubGrid().getSimulationBox().getGlobalOffset());
-        Dimensions domain_offset(globalOffset.x() + globalSlideOffset.x(),
-                                 globalOffset.y() + globalSlideOffset.y(),
-                                 globalOffset.z() + globalSlideOffset.z());
->>>>>>> 3a976236
 
         Dimensions domain_offset(0, 0, 0);
         for (uint32_t d = 0; d < simDim; ++d)
