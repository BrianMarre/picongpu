/* Copyright 2013-2023 Axel Huebl, Heiko Burau, Rene Widera, Benjamin Worpitz,
 *                     Alexander Grund
 *
 * This file is part of PMacc.
 *
 * PMacc is free software: you can redistribute it and/or modify
 * it under the terms of either the GNU General Public License or
 * the GNU Lesser General Public License as published by
 * the Free Software Foundation, either version 3 of the License, or
 * (at your option) any later version.
 *
 * PMacc is distributed in the hope that it will be useful,
 * but WITHOUT ANY WARRANTY; without even the implied warranty of
 * MERCHANTABILITY or FITNESS FOR A PARTICULAR PURPOSE.  See the
 * GNU General Public License and the GNU Lesser General Public License
 * for more details.
 *
 * You should have received a copy of the GNU General Public License
 * and the GNU Lesser General Public License along with PMacc.
 * If not, see <http://www.gnu.org/licenses/>.
 */

#pragma once


#include "pmacc/device/reduce/Kernel.hpp"
#include "pmacc/lockstep.hpp"
#include "pmacc/math/operation.hpp"
#include "pmacc/memory/buffers/GridBuffer.hpp"
#include "pmacc/traits/GetNumWorkers.hpp"
#include "pmacc/traits/GetValueType.hpp"
#include "pmacc/types.hpp"

#include <memory>
#include <type_traits>

namespace pmacc
{
    namespace device
    {
        class Reduce
        {
        public:
<<<<<<< HEAD
<<<<<<< HEAD
            /** Constructor
             *
             * Don't create a instance before you have set you cupla device!
=======
=======
>>>>>>> cfdeb632
            static constexpr uint32_t defaultSharedMmemSize = 4 * 1024;
            /** Constructor
             *
             * The memory required to hold the reduced result on the host and device will be allocated on the first
             * reduction call.
             *
<<<<<<< HEAD
>>>>>>> cfdeb632eab26043fee082aab08955a67b419f98
=======
>>>>>>> cfdeb632
             * @param byte how many bytes in global gpu memory can reserved for the reduce algorithm
             * @param sharedMemByte limit the usage of shared memory per block on gpu
             */
            HINLINE Reduce(const uint32_t byte, const uint32_t sharedMemByte = defaultSharedMmemSize)
                : byte(byte)
                , sharedMemByte(sharedMemByte)
            {
            }

            /** Reduce elements in global gpu memory
             *
             * @param func binary functor for reduce which takes two arguments, first argument is the source and
             * get the new reduced value. Functor must specialize the function getMPI_Op.
             * @param src a class or a pointer where the reduce algorithm can access the value by operator [] (one
             * dimensional access)
             * @param n number of elements to reduce
             *
             * @return reduced value
             */
            template<class Functor, typename Src>
            HINLINE typename traits::GetValueType<Src>::ValueType operator()(Functor func, Src src, uint32_t n)
            {
                /* - the result of a functor can be a reference or a const value
                 * - it is not allowed to create const or reference memory
                 *   thus we remove `references` and `const` qualifiers */
                using Type = typename std::remove_const_t<
                    typename std::remove_reference_t<typename traits::GetValueType<Src>::ValueType>>;

                uint32_t blockcount = optimalThreadsPerBlock(n, sizeof(Type));

                uint32_t n_buffer = byte / sizeof(Type);

                uint32_t threads = n_buffer * blockcount
                    * 2; /* x2 is used thus we can use all byte in Buffer, after we calculate threads/2 */


                if(threads > n)
                    threads = n;

                // lazy allocation of the result buffer
                if(!reduceBuffer)
                    reduceBuffer = std::make_unique<GridBuffer<char, DIM1>>(DataSpace<DIM1>(byte));

                auto* dest = (Type*) reduceBuffer->getDeviceBuffer().data();

                uint32_t blocks = threads / 2 / blockcount;
                if(blocks == 0)
                    blocks = 1;
                callReduceKernel<Type>(
                    blocks,
                    blockcount,
                    blockcount * sizeof(Type),
                    src,
                    n,
                    dest,
                    func,
                    pmacc::math::operation::Assign());
                n = blocks;
                blockcount = optimalThreadsPerBlock(n, sizeof(Type));
                blocks = n / 2 / blockcount;
                if(blocks == 0 && n > 1)
                    blocks = 1;


                while(blocks != 0)
                {
                    if(blocks > 1)
                    {
                        uint32_t blockOffset = ceil((double) blocks / blockcount);
                        uint32_t useBlocks = blocks - blockOffset;
                        uint32_t problemSize = n - (blockOffset * blockcount);
                        Type* srcPtr = dest + (blockOffset * blockcount);

                        callReduceKernel<Type>(
                            useBlocks,
                            blockcount,
                            blockcount * sizeof(Type),
                            srcPtr,
                            problemSize,
                            dest,
                            func,
                            func);
                        blocks = blockOffset * blockcount;
                    }
                    else
                    {
                        callReduceKernel<Type>(
                            blocks,
                            blockcount,
                            blockcount * sizeof(Type),
                            dest,
                            n,
                            dest,
                            func,
                            pmacc::math::operation::Assign());
                    }

                    n = blocks;
                    blockcount = optimalThreadsPerBlock(n, sizeof(Type));
                    blocks = n / 2 / blockcount;
                    if(blocks == 0 && n > 1)
                        blocks = 1;
                }

                reduceBuffer->deviceToHost();
                eventSystem::getTransactionEvent().waitForFinished();
                return *((Type*) (reduceBuffer->getHostBuffer().data()));
            }

        private:
            /** calculate number of threads per block
             *
             * @param threads maximal number of threads per block
             * @return number of threads per block
             */
            HINLINE uint32_t getThreadsPerBlock(uint32_t threads)
            {
                /// \todo this list is not complete
                ///        extend it and maybe check for sm_version
                ///        and add possible threads accordingly.
                ///        maybe this function should be exported
                ///        to a more general nvidia class, too.
                if(threads >= 512)
                    return 512;
                if(threads >= 256)
                    return 256;
                if(threads >= 128)
                    return 128;
                if(threads >= 64)
                    return 64;
                if(threads >= 32)
                    return 32;
                if(threads >= 16)
                    return 16;
                if(threads >= 8)
                    return 8;
                if(threads >= 4)
                    return 4;
                if(threads >= 2)
                    return 2;

                return 1;
            }


            /** start the reduce kernel
             *
             * The minimal number of elements reduced within a CUDA block is chosen at
             * compile time.
             */
            template<typename Type, typename... T_Args>
            HINLINE void callReduceKernel(uint32_t blocks, uint32_t threads, uint32_t sharedMemSize, T_Args&&... args)
            {
                if(threads >= 512u)
                {
                    auto workerCfg = lockstep::makeWorkerCfg<512u>();
                    PMACC_LOCKSTEP_KERNEL(reduce::Kernel<Type, 512u>{}, workerCfg)
                    (blocks, sharedMemSize)(args...);
                }
                else if(threads >= 256u)
                {
                    auto workerCfg = lockstep::makeWorkerCfg<256u>();
                    PMACC_LOCKSTEP_KERNEL(reduce::Kernel<Type, 256u>{}, workerCfg)
                    (blocks, sharedMemSize)(args...);
                }
                else if(threads >= 128u)
                {
                    auto workerCfg = lockstep::makeWorkerCfg<128u>();
                    PMACC_LOCKSTEP_KERNEL(reduce::Kernel<Type, 128u>{}, workerCfg)
                    (blocks, sharedMemSize)(args...);
                }
                else if(threads >= 64u)
                {
                    auto workerCfg = lockstep::makeWorkerCfg<64u>();
                    PMACC_LOCKSTEP_KERNEL(reduce::Kernel<Type, 64u>{}, workerCfg)
                    (blocks, sharedMemSize)(args...);
                }
                else if(threads >= 32u)
                {
                    auto workerCfg = lockstep::makeWorkerCfg<32u>();
                    PMACC_LOCKSTEP_KERNEL(reduce::Kernel<Type, 32u>{}, workerCfg)
                    (blocks, sharedMemSize)(args...);
                }
                else if(threads >= 16u)
                {
                    auto workerCfg = lockstep::makeWorkerCfg<16u>();
                    PMACC_LOCKSTEP_KERNEL(reduce::Kernel<Type, 16u>{}, workerCfg)
                    (blocks, sharedMemSize)(args...);
                }
                else if(threads >= 8u)
                {
                    auto workerCfg = lockstep::makeWorkerCfg<8u>();
                    PMACC_LOCKSTEP_KERNEL(reduce::Kernel<Type, 8u>{}, workerCfg)
                    (blocks, sharedMemSize)(args...);
                }
                else if(threads >= 4u)
                {
                    auto workerCfg = lockstep::makeWorkerCfg<4u>();
                    PMACC_LOCKSTEP_KERNEL(reduce::Kernel<Type, 4u>{}, workerCfg)
                    (blocks, sharedMemSize)(args...);
                }
                else if(threads >= 2u)
                {
                    auto workerCfg = lockstep::makeWorkerCfg<2u>();
                    PMACC_LOCKSTEP_KERNEL(reduce::Kernel<Type, 2u>{}, workerCfg)
                    (blocks, sharedMemSize)(args...);
                }
                else
                {
                    auto workerCfg = lockstep::makeWorkerCfg<1u>();
                    PMACC_LOCKSTEP_KERNEL(reduce::Kernel<Type, 1u>{}, workerCfg)
                    (blocks, sharedMemSize)(args...);
                }
            }


            /** calculate optimal number of threads per block with respect to shared memory limitations
             *
             * @param n number of elements to reduce
             * @param sizePerElement size in bytes per elements
             * @return optimal count of threads per block to solve the problem
             */
            HINLINE uint32_t optimalThreadsPerBlock(uint32_t n, uint32_t sizePerElement)
            {
                uint32_t const sharedBorder = sharedMemByte / sizePerElement;
                return getThreadsPerBlock(std::min(sharedBorder, n));
            }

<<<<<<< HEAD
<<<<<<< HEAD
            //! global gpu buffer for reduce steps
            std::unique_ptr<GridBuffer<char, DIM1>> reduceBuffer;
            //! buffer size limit in bytes on gpu
            uint32_t byte;
            //! shared memory limit in byte for one block
            uint32_t sharedMemByte;
=======
            //! buffer size limit in bytes on gpu
            uint32_t byte;
            //! shared memory limit in byte for one block
=======
            //! buffer size limit in bytes on gpu
            uint32_t byte;
            //! shared memory limit in byte for one block
>>>>>>> cfdeb632
            uint32_t sharedMemByte = defaultSharedMmemSize;

            //! global gpu buffer for reduce steps
            std::unique_ptr<GridBuffer<char, DIM1>> reduceBuffer;
<<<<<<< HEAD
>>>>>>> cfdeb632eab26043fee082aab08955a67b419f98
=======
>>>>>>> cfdeb632
        };

    } // namespace device
} // namespace pmacc<|MERGE_RESOLUTION|>--- conflicted
+++ resolved
@@ -41,24 +41,12 @@
         class Reduce
         {
         public:
-<<<<<<< HEAD
-<<<<<<< HEAD
-            /** Constructor
-             *
-             * Don't create a instance before you have set you cupla device!
-=======
-=======
->>>>>>> cfdeb632
             static constexpr uint32_t defaultSharedMmemSize = 4 * 1024;
             /** Constructor
              *
              * The memory required to hold the reduced result on the host and device will be allocated on the first
              * reduction call.
              *
-<<<<<<< HEAD
->>>>>>> cfdeb632eab26043fee082aab08955a67b419f98
-=======
->>>>>>> cfdeb632
              * @param byte how many bytes in global gpu memory can reserved for the reduce algorithm
              * @param sharedMemByte limit the usage of shared memory per block on gpu
              */
@@ -287,31 +275,12 @@
                 return getThreadsPerBlock(std::min(sharedBorder, n));
             }
 
-<<<<<<< HEAD
-<<<<<<< HEAD
             //! global gpu buffer for reduce steps
             std::unique_ptr<GridBuffer<char, DIM1>> reduceBuffer;
             //! buffer size limit in bytes on gpu
             uint32_t byte;
             //! shared memory limit in byte for one block
             uint32_t sharedMemByte;
-=======
-            //! buffer size limit in bytes on gpu
-            uint32_t byte;
-            //! shared memory limit in byte for one block
-=======
-            //! buffer size limit in bytes on gpu
-            uint32_t byte;
-            //! shared memory limit in byte for one block
->>>>>>> cfdeb632
-            uint32_t sharedMemByte = defaultSharedMmemSize;
-
-            //! global gpu buffer for reduce steps
-            std::unique_ptr<GridBuffer<char, DIM1>> reduceBuffer;
-<<<<<<< HEAD
->>>>>>> cfdeb632eab26043fee082aab08955a67b419f98
-=======
->>>>>>> cfdeb632
         };
 
     } // namespace device
